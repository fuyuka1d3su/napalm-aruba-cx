"""NAPALM driver for Aruba AOS-CX."""
# Copyright 2020 Hewlett Packard Enterprise Development LP. All rights reserved.
#
# The contents of this file are licensed under the Apache License, Version 2.0
# (the "License"); you may not use this file except in compliance with the
# License. You may obtain a copy of the License at
#
# http://www.apache.org/licenses/LICENSE-2.0
#
# Unless required by applicable law or agreed to in writing, software
# distributed under the License is distributed on an "AS IS" BASIS, WITHOUT
# WARRANTIES OR CONDITIONS OF ANY KIND, either express or implied. See the
# License for the specific language governing permissions and limitations under
# the License.

import copy
import functools
import os
import re
import socket
import telnetlib
import tempfile
import uuid
import inspect
import logging
from collections import defaultdict

from netaddr import IPNetwork
from netaddr.core import AddrFormatError
from netmiko import FileTransfer, InLineTransfer

# NAPALM Base libs
import napalm.base.helpers
from napalm.base.base import NetworkDriver
from napalm.base.exceptions import (
    ConnectionException,
    ReplaceConfigException,
    MergeConfigException,
    ConnectionClosedException,
    SessionLockedException,
    CommandErrorException,
)
from napalm.base.helpers import (
    canonical_interface_name,
    transform_lldp_capab,
    textfsm_extractor,
)
import napalm.base.constants as c

# Aruba AOS-CX lib
import pyaoscx
<<<<<<< HEAD
from pyaoscx import session, interface, system, common_ops, port, lldp, mac, vrf, arp
=======
from pyaoscx import session, interface, system, common_ops, port, lldp, mac, vlan, vrf, arp
>>>>>>> 6df08050

class AOSCXDriver(NetworkDriver):
    """NAPALM driver for Aruba AOS-CX."""

    def __init__(self, hostname, username, password, timeout=60, optional_args=None):
        """NAPALM Constructor for AOS-CX."""
        if optional_args is None:
            optional_args = {}
        self.hostname = hostname
        self.username = username
        self.password = password
        self.timeout = timeout

        self.platform = "aoscx"
        self.profile = [self.platform]
        self.session_info = {}
        self.isAlive = False
        self.candidate_config = ''

        self.base_url = "https://{0}/rest/v1/".format(self.hostname)

    def open(self):
        """
        Implementation of NAPALM method 'open' to open a connection to the device.
        """
        try:
            self.session_info = dict(s=session.login(self.base_url, self.username,
                                                             self.password), url=self.base_url)
            self.isAlive = True
        except ConnectionError as error:
            # Raised if device not available or HTTPS REST is not enabled
            raise ConnectionException(str(error))

    def close(self):
        """
        Implementation of NAPALM method 'close'. Closes the connection to the device and does
        the necessary cleanup.
        """
        session.logout(**self.session_info)
        self.isAlive = False

    def is_alive(self):
        """
        Implementation of NAPALM method 'is_alive'. This is used to determine if there is a
        pre-existing REST connection that must be closed.
        :return: Returns a flag with the state of the connection.
        """
        return {"is_alive": self.isAlive}

    def get_facts(self):
        """
        Implementation of NAPALM method 'get_facts'.  This is used to retrieve device information
        in a dictionary.
        :return: Returns a dictionary containing the following information:
         * uptime - Uptime of the device in seconds.
         * vendor - Manufacturer of the device.
         * model - Device model.
         * hostname - Hostname of the device
         * fqdn - Fqdn of the device
         * os_version - String with the OS version running on the device.
         * serial_number - Serial number of the device
         * interface_list - List of the interfaces of the device
        """
<<<<<<< HEAD
        systeminfo = pyaoscx.system.get_system_info(**self.session_info)
        if systeminfo['platform_name'] == 'X86-64': #it is Virtual CX (OVA)
            #there is no product_info on Virtual CX (OVA)...
            productinfo = dict(
                product_info = dict (
                    serial_number = "N/A",
                    product_name = "VirtualCX (OVA)",
                )
            )
        else:
            productinfo = pyaoscx.system.get_product_info(**self.session_info)
=======
        systeminfo = system.get_system_info(**self.session_info)
        productinfo = system.get_product_info(**self.session_info)
>>>>>>> 6df08050

        uptime_seconds = (int(systeminfo['boot_time']))/1000
        if 'hostname' not in systeminfo:
            hostname = "ArubaCX"
        else:
            hostname = systeminfo['hostname']

        fact_info = {
            'uptime': uptime_seconds,
            'vendor': 'Aruba',
            'os_version': systeminfo['software_info']['build_id'],
            'serial_number': productinfo['product_info']['serial_number'],
            'model': productinfo['product_info']['product_name'],
<<<<<<< HEAD
            'hostname': hostname,
            'fqdn': hostname,
            'interface_list': pyaoscx.interface.get_all_interface_names(**self.session_info)
=======
            'hostname': systeminfo['hostname'],
            'fqdn':systeminfo['hostname'],
            'interface_list': interface.get_all_interface_names(**self.session_info)
>>>>>>> 6df08050
        }
        return fact_info

    def get_interfaces(self):
        """
        Implementation of NAPALM method 'get_interfaces'.  This is used to retrieve all interface
        information.  If the interface is a logical interface that does not have hardware info, the
        value will be 'N/A'.
        Note: 'last_flapped' is not implemented and will always return a default value of -1.0
        :return: Returns a dictionary of dictionaries. The keys for the first dictionary will be the
        interfaces in the devices. The inner dictionary will containing the following data for
        each interface:
         * is_up (True/False)
         * is_enabled (True/False)
         * description (string)
         * speed (int in Mbit)
         * MTU (in Bytes)
         * mac_address (string)
        """
        interfaces_return = {}
        interface_list = interface.get_all_interface_names(**self.session_info)
        for line in interface_list:
            interface_details = interface.get_interface(line, **self.session_info)
            if 'description' not in interface_details:
                interface_details['description'] = ""
            if 'max_speed' not in interface_details['hw_intf_info']:
                speed = 'N/A'
            else:
                speed = interface_details['hw_intf_info']['max_speed']
            if 'mtu' not in interface_details:
                mtu = 'N/A'
            else:
                mtu = interface_details['mtu']
            if 'mac_addr' not in interface_details['hw_intf_info']:
                mac_address = 'N/A'
            else:
                mac_address = interface_details['hw_intf_info']['mac_addr']
            interface_dictionary = {
                line: {
                    'is_up': (interface_details['link_state'] == "up"),
                    'is_enabled': (interface_details['admin_state'] == "up"),
                    'description': interface_details['description'],
                    'last_flapped': -1.0,
                    'speed': speed,
                    'mtu': mtu,
                    'mac_address': mac_address
                }
            }
            interfaces_return.update(interface_dictionary)

        return interfaces_return

    def get_interfaces_counters(self):
        """
        Implementation of NAPALM method get_interfaces_counters.  This gives statistic information
        for all interfaces that are on the switch.
        Note: rx_discards, and tx_discards are equal to rx/tx dropped counters on Aruba CX
        :return: Returns a dictionary of dictionaries where the first key is an interface name
        and the inner dictionary contains the following keys:

            * tx_errors (int)
            * rx_errors (int)
            * tx_discards (int)
            * rx_discards (int)
            * tx_octets (int)
            * rx_octets (int)
            * tx_unicast_packets (int)
            * rx_unicast_packets (int)
            * tx_multicast_packets (int)
            * rx_multicast_packets (int)
            * tx_broadcast_packets (int)
            * rx_broadcast_packets (int)
        """
        interface_stats_dictionary = {}
        interface_list = interface.get_all_interface_names(**self.session_info)
        for line in interface_list:
<<<<<<< HEAD
            interface_details = pyaoscx.interface.get_interface(
                line, selector="statistics", **self.session_info)
            intf_counter = {
                'tx_errors': 0,
                'rx_errors': 0,
                'tx_discards': 0,
                'rx_discards': 0,
                'tx_octets': 0,
                'rx_octets': 0,
                'tx_unicast_packets': 0,
                'rx_unicast_packets': 0,
                'tx_multicast_packets': 0,
                'rx_multicast_packets': 0,
                'tx_broadcast_packets': 0,
                'rx_broadcast_packets': 0
            }
            if 'tx_bytes' in interface_details['statistics']:
                intf_counter['tx_octets'] = interface_details['statistics']['tx_bytes']

            if 'rx_bytes' in interface_details['statistics']:
                intf_counter['rx_octets'] = interface_details['statistics']['rx_bytes']

            if 'if_hc_out_unicast_packets' in interface_details['statistics']:
                intf_counter['tx_unicast_packets'] = interface_details['statistics']['if_hc_out_unicast_packets']

            if 'if_hc_in_unicast_packets' in interface_details['statistics']:
                intf_counter['rx_unicast_packets'] = interface_details['statistics']['if_hc_in_unicast_packets']

            if 'if_out_multicast_packets' in interface_details['statistics']:
                intf_counter['tx_multicast_packets'] = interface_details['statistics']['if_out_multicast_packets']

            if 'if_in_multicast_packets' in interface_details['statistics']:
                intf_counter['rx_multicast_packets'] = interface_details['statistics']['if_in_multicast_packets']

            if 'if_out_broadcast_packets' in interface_details['statistics']:
                intf_counter['rx_bytes'] = interface_details['statistics']['if_out_broadcast_packets']

            if 'if_in_broadcast_packets' in interface_details['statistics']:
                intf_counter['rx_broadcast_packets'] = interface_details['statistics']['if_in_broadcast_packets']

            if 'tx_errors' in interface_details['statistics']:
                intf_counter['tx_errors'] = interface_details['statistics']['tx_errors']

            if 'rx_errors' in interface_details['statistics']:
                intf_counter['rx_errors'] = interface_details['statistics']['rx_errors']

            if 'tx_dropped' in interface_details['statistics']:
                intf_counter['tx_discards'] = interface_details['statistics']['tx_dropped']

            if 'rx_dropped' in interface_details['statistics']:
                intf_counter['rx_discards'] = interface_details['statistics']['rx_dropped']

            interface_stats_dictionary.update({
                line: intf_counter
            })

=======
            interface_details = interface.get_interface(line, **self.session_info)
            print(interface_details['name'])
            interface_stats_dictionary.update(
                {
                    line: {
                        'tx_errors': -1,
                        'rx_errors': -1,
                        'tx_discards': -1,
                        'rx_discards': -1,
                        'tx_octets': interface_details['statistics']['tx_bytes'],
                        'rx_octets': interface_details['statistics']['rx_bytes'],
                        'tx_unicast_packets':
                            interface_details['statistics']['if_hc_out_unicast_packets'],
                        'rx_unicast_packets':
                            interface_details['statistics']['if_hc_in_unicast_packets'],
                        'tx_multicast_packets':
                            interface_details['statistics']['if_out_multicast_packets'],
                        'rx_multicast_packets':
                            interface_details['statistics']['if_in_multicast_packets'],
                        'tx_broadcast_packets':
                            interface_details['statistics']['if_out_broadcast_packets'],
                        'rx_broadcast_packets':
                            interface_details['statistics']['if_in_broadcast_packets']
                    }
                }
            )
>>>>>>> 6df08050
        return interface_stats_dictionary

    def get_lldp_neighbors(self):
        """
        Implementation of NAPALM method 'get_lldp_neighbors'.  This is used to retrieve all
        lldp neighbor information.
        :return: Returns a dictionary where the keys are local ports and the value is a list of
        dictionaries with the following information:
            * hostname
            * port
        """
        lldp_brief_return = {}
        lldp_interfaces_list = lldp.get_all_lldp_neighbors(**self.session_info)
        for interface_uri in lldp_interfaces_list:
            interface_name = interface_uri[interface_uri.find('interfaces/') + 11:
                                           interface_uri.rfind('/lldp_neighbors')]
            interface_name = common_ops._replace_percents(interface_name)
            interface_details = \
                lldp.get_lldp_neighbor_info(interface_name, **self.session_info)

            if interface_name not in lldp_brief_return.keys():
                lldp_brief_return[interface_name] = []

            lldp_brief_return[interface_name].append(
                {
                    'hostname': interface_details['neighbor_info']['chassis_name'],
                    'port': interface_details['port_id']
                }
            )

        return lldp_brief_return

    def get_lldp_neighbors_detail(self, interface=""):
        """
        Implementation of NAPALM method get_lldp_neighbors_detail.
        :param interface: Alphanumeric Interface name (e.g. 1/1/1)
        :return: Returns a detailed view of the LLDP neighbors as a dictionary
        containing lists of dictionaries for each interface.

        Empty entries are returned as an empty string (e.g. '') or list where applicable.

        Inner dictionaries contain fields:

            * parent_interface (string)
            * remote_port (string)
            * remote_port_description (string)
            * remote_chassis_id (string)
            * remote_system_name (string)
            * remote_system_description (string)
            * remote_system_capab (list) with any of these values
                * other
                * repeater
                * bridge
                * wlan-access-point
                * router
                * telephone
                * docsis-cable-device
                * station
            * remote_system_enabled_capab (list)

        """
        lldp_interfaces = []
        lldp_details_return = {}
        if interface:
            lldp_interfaces.append(interface)
        else:
            lldp_interfaces_list = lldp.get_all_lldp_neighbors(**self.session_info)
            for interface_uri in lldp_interfaces_list:
                interface_name = interface_uri[interface_uri.find('interfaces/') + 11:
                                               interface_uri.rfind('/lldp_neighbors')]
                interface_name = common_ops._replace_percents(interface_name)
                lldp_interfaces.append(interface_name)

        for single_interface in lldp_interfaces:
            if single_interface not in lldp_details_return.keys():
                lldp_details_return[single_interface] = []

            interface_details = lldp.get_lldp_neighbor_info(single_interface, **self.session_info)
            remote_capabilities = ''.join(
                [x.lower() for x in interface_details['neighbor_info']['chassis_capability_available']])
            remote_enabled = ''.join(
                [x.lower() for x in interface_details['neighbor_info']['chassis_capability_enabled']])
            lldp_details_return[single_interface].append(
                {
                    'parent_interface': single_interface,
                    'remote_chassis_id': interface_details['chassis_id'],
                    'remote_system_name': interface_details['neighbor_info']['chassis_name'],
                    'remote_port': interface_details['port_id'],
                    'remote_port_description':
                        interface_details['neighbor_info']['port_description'],
                    'remote_system_description':
                        interface_details['neighbor_info']['chassis_description'],
                    'remote_system_capab': remote_capabilities,
                    'remote_system_enable_capab':  remote_enabled
                    }
            )
        return lldp_details_return

    def get_environment(self):
        """
        Implementation of NAPALM method get_environment()
        :return: Returns a dictionary where:
            * fans is a dictionary of dictionaries where the key is the location and the values:
                 * status (True/False) - True if it's ok, false if it's broken
            * temperature is a dict of dictionaries where the key is the location and the values:
                 * temperature (float) - Temperature in celsius the sensor is reporting.
                 * is_alert (True/False) - True if the temperature is above the alert threshold
                 * is_critical (True/False) - True if the temp is above the critical threshold
            * power is a dictionary of dictionaries where the key is the PSU id and the values:
                 * status (True/False) - True if it's ok, false if it's broken
                 * capacity (float) - Capacity in W that the power supply can support
                 * output (float) - Watts drawn by the system (Not Supported)
            * cpu is a dictionary of dictionaries where the key is the ID and the values:
                 * %usage - Current percent usage of the device
            * memory is a dictionary with:
                 * available_ram (int) - Total amount of RAM installed in the device (Not Supported)
                 * used_ram (int) - RAM in use in the device
        """
        fan_details = self._get_fan_info(**self.session_info)
        fan_dict = {}
        for fan in fan_details:
            new_dict = {fan['name']: fan['status'] == 'ok'}
            fan_dict.update(new_dict)

        temp_details = self._get_temperature(**self.session_info)
        temp_dict = {}
        for sensor in temp_details:
            new_dict = {
                sensor['location']: {
                    'temperature': float(sensor['temperature']/1000),
                    'is_alert': sensor['status'] == 'critical',
                    'is_critical': sensor['status'] == 'emergency'
                }
            }
            temp_dict.update(new_dict)

        psu_details = self._get_power_supplies(**self.session_info)
        psu_dict = {}
        for psu in psu_details:
            new_dict = {
                psu['name']: {
                    'status': psu['status'] == 'ok',
                    'capacity': float(psu['characteristics']['maximum_power']),
                    'output': 'N/A'
                }
            }
            psu_dict.update(new_dict)

        resources_details = self._get_resource_utilization(**self.session_info)
        cpu_dict = {}
        mem_dict = {}
        for mm in resources_details:
            if 'cpu' not in mm['resource_utilization']:
                cpu = 'N/A'
            else:
                cpu =  mm['resource_utilization']['cpu']

            new_dict = {
                mm['name']: {
                    '%usage': cpu
                }
            }
            cpu_dict.update(new_dict)

            if 'memory' not in mm['resource_utilization']:
               memory = 'N/A'
            else:
               memory = mm['resource_utilization']['memory']

            new_dict = {
                mm['name']: {
                    'available_ram': 'N/A',
                    'used_ram': memory
                }
            }
            mem_dict.update(new_dict)

        environment = {
            'fans': fan_dict,
            'temperature': temp_dict,
            'power': psu_dict,
            'cpu': cpu_dict,
            'memory': mem_dict
        }
        return environment

    def get_arp_table(self, vrf=""):
        """
        Implementation of NAPALM method get_arp_table.
        Note: 'age' not  implemented and defaults to 0.0
        :param vrf: Alphanumeric value of vrf for ARP table list. 'vrf' of null-string will default
        to all VRFs. Specific 'vrf' will return the ARP table entries for that VRFs (including
        potentially 'default' or 'global').
        In all cases the same data structure is returned and no reference to the VRF that was used
        is included in the output.
        :return: Returns a list of dictionaries having the following set of keys:
            * interface (string)
            * mac (string)
            * ip (string)
            * age (float)
        """
        arp_entries = []
<<<<<<< HEAD
        vrf_list = pyaoscx.vrf.get_all_vrfs(**self.session_info)
        #prepend vrf
        vrf = '/rest/v1/system/vrfs/' + vrf
        if vrf in vrf_list:
            vrf_list = [vrf]
        for vrf_entry in vrf_list:
            #remove '/rest/v1/system/vrfs' from vrf name...
            myvrf = vrf_entry.replace('/rest/v1/system/vrfs/','')
            arp_list = pyaoscx.arp.get_arp_entries(myvrf, **self.session_info)
=======
        vrf_list = vrf.get_all_vrfs(**self.session_info)
        vrf_list = list(map(lambda vrf: vrf[vrf.rfind('/')+1:] , vrf_list))
        if len(vrf) > 0:
            if vrf in vrf_list:
                vrf_list = [vrf]
            else:
                vrf_list_string = ", ".join(vrf_list)
                raise Exception(f"ERROR: Not a valid VRF.\nPlease select from {vrf_list_string}.")
        for vrf_entry in vrf_list:
            arp_list = arp.get_arp_entries(vrf_entry, **self.session_info)
>>>>>>> 6df08050
            for entry in arp_list:
                arp_entries.append(
                    {
                        'interface': entry['Physical Port'],
                        'mac': entry['MAC Address'],
                        'ip': entry['IPv4 Address'],
                        'age': 0.0
                    }
                )
        return arp_entries

    def get_interfaces_ip(self):
        """
        Implementation of NAPALM method get_interfaces_ip.  This retrieves all of the IP addresses
        on all interfaces.
        :return: Returns all configured IP addresses on all interfaces as a dictionary of
        dictionaries. Keys of the main dictionary represent the name of the interface.
        Values of the main dictionary represent are dictionaries that may consist of two keys
        'ipv4' and 'ipv6' (one, both or none) which are themselves dictionaries with the IP
        addresses as keys.
        Note: VSF ports are not implemented
        Each IP Address dictionary has the following keys:
            * prefix_length (int)
        """
        interface_ip_dictionary = {}
        interface_list = interface.get_all_interface_names(**self.session_info)
        for line in interface_list:
            interface_info = port.get_port(line, **self.session_info)
            try:
                interface_ip_list = {}
                ip4_address = {}
                if ('ip4_address' in interface_info and len(interface_info['ip4_address']) > 0):
                    ip4_address= {
                    interface_info['ip4_address'][:interface_info['ip4_address'].rfind('/')]: {
                        'prefix_length':
                            int(interface_info['ip4_address']
                            [interface_info['ip4_address'].rfind('/') + 1:])
                        }
                    }
                ipv6_addresses = {}
                ip6_keys = ['ip6_addresses', 'ip6_address_link_local', 'ip6_autoconfigured_addresses']
                for key in ip6_keys:
                    if (key in interface_info and len(interface_info[key]) > 0):
                        for address in interface_info[key]:
                            ipv6_addresses[address[:address.rfind('/')]] = {
                                'prefix_length': int(address[address.rfind('/') + 1:])
                            }
                            
                if (len(ip4_address) > 0):
                    interface_ip_list['ipv4'] = ip4_address

                if (len(ipv6_addresses) > 0):
                    interface_ip_list['ipv6'] = ipv6_addresses

                if (len(interface_ip_list) > 0):
                    interface_ip_dictionary[line] = interface_ip_list

            except Exception as e:
                print(line)
                print(e)
        return interface_ip_dictionary


    def get_mac_address_table(self):
        """
        Implementation of NAPALM method get_mac_address_table.  This retrieves information of all
        entries of the MAC address table.
        Note: 'last_move' is not supported, and will default to None
        :return: Returns a lists of dictionaries. Each dictionary represents an entry in the
        MAC Address Table, having the following keys:
            * mac (string)
            * interface (string)
            * vlan (int)
            * active (boolean)
            * static (boolean)
            * moves (int)
            * last_move (float)
        """
        mac_entries = []
        mac_list = mac.get_all_mac_addresses_on_system(**self.session_info)
        for mac_uri in mac_list:
            full_uri = mac_uri[mac_uri.find('vlans/') + 6:]
            mac = common_ops._replace_special_characters(full_uri[full_uri.rfind('/') + 1:])
            full_uri = full_uri[:full_uri.rfind('/')]
            mac_type = full_uri[full_uri.rfind('/') + 1:]
            full_uri = full_uri[:full_uri.rfind('/')]
            vlan = int(full_uri[:full_uri.rfind('/')])
            mac_info = mac.get_mac_info(vlan, mac_type, mac, **self.session_info)
            mac_entries.append(
                {
                    'mac': mac,
                    'interface': mac_info['port'][mac_info['port'].rfind('/')+1:],
                    'vlan': vlan,
                    'static': (mac_type == 'static'),
                    'active': True,
                    'moves': None,
                    'last_move': None
                }
            )
        return mac_entries

    def get_snmp_information(self):
        """
        Implementation of NAPALM method get_snmp_information.  This returns a dict of dicts containing SNMP
        configuration.
        :return: Returns a lists of dictionaries. Each inner dictionary contains these fields:
            * chassis_id (string)
            * community (dictionary with community string specific information)
                * acl (string) # acl number or name (Unsupported)
                * mode (string) # read-write (rw), read-only (ro) (Unsupported)
            * contact (string)
            * location (string)
        Empty attributes are returned as an empty string (e.g. '') where applicable.
        """
        snmp_dict = {
            "chassis_id": "",
            "community": {},
            "contact": "",
            "location": ""
        }

        systeminfo = system.get_system_info(**self.session_info)
        productinfo = system.get_product_info(**self.session_info)

        communities_dict = {}
        for community_name in systeminfo['snmp_communities']:
            communities_dict[community_name] = {
                'acl': '',
                'mode': ''
            }

        snmp_dict['chassis_id'] = productinfo['product_info']['serial_number']
        snmp_dict['community'] = communities_dict
        if 'system_contact' in systeminfo['other_config']:
            snmp_dict['contact'] = systeminfo['other_config']['system_contact']
        if 'system_location' in systeminfo['other_config']:
            snmp_dict['location'] = systeminfo['other_config']['system_location']

        return snmp_dict

    def get_ntp_servers(self):
        """
        Implementation of NAPALM method get_ntp_servers.  Returns the NTP servers configuration as dictionary.
        The keys of the dictionary represent the IP Addresses of the servers.
        Note: Inner dictionaries do not have yet any available keys.
        :return: A dictionary with keys that are the NTP associations.
        """
        return self._get_ntp_associations(**self.session_info)

    def get_config(self, retrieve="all", full=False):
        """
        Return the configuration of a device. Currently this is limited to JSON format

        :param retrieve: String to determine which configuration type you want to retrieve, default is all of them.
                              The rest will be set to "".
        :param full: Boolean to retrieve all the configuration. (Not supported)
        :return: The object returned is a dictionary with a key for each configuration store:
            - running(string) - Representation of the native running configuration
            - candidate(string) - Representation of the candidate configuration.
            - startup(string) - Representation of the native startup configuration.
        """
        if retrieve not in ["running", "candidate", "startup", "all"]:
            raise Exception("ERROR: Not a valid option to retrieve.\nPlease select from 'running', 'candidate', "
                            "'startup', or 'all'")
        else:
            config_dict = {
                "running": "",
                "startup": "",
                "candidate": ""
            }
            if retrieve in ["running", "all"]:
                config_dict['running'] = self._get_json_configuration("running-config", **self.session_info)
            if retrieve in ["startup", "all"]:
                config_dict['startup'] = self._get_json_configuration("startup-config", **self.session_info)
            if retrieve in ["candidate", "all"]:
                config_dict['candidate'] = self.candidate_config

        return config_dict


    def ping(self, destination, source=c.PING_SOURCE, ttl=c.PING_TTL, timeout=c.PING_TIMEOUT, size=c.PING_SIZE,
             count=c.PING_COUNT, vrf=c.PING_VRF):
        """
        Executes ping on the device and returns a dictionary with the result.  Currently only IPv4 is supported.

        :param destination: Host or IP Address of the destination
        :param source (optional): Source address of echo request (Not Supported)
        :param ttl (optional): Maximum number of hops (Not Supported)
        :param timeout (optional): Maximum seconds to wait after sending final packet
        :param size (optional): Size of request (bytes)
        :param count (optional): Number of ping request to send
        :return: Output dictionary that has one of following keys:
            * error
            * success - In case of success, inner dictionary will have the followin keys:
                * probes_sent (int)
                * packet_loss (int)
                * rtt_min (float)
                * rtt_max (float)
                * rtt_avg (float)
                * rtt_stddev (float)
                * results (list)
                    * ip_address (str)
                    * rtt (float)
        """
        ping_results = self._ping_destination(destination, is_ipv4=True, data_size=size, time_out=timeout,
                                              interval=2, reps=count, time_stamp=False, record_route=False,
                                              vrf=vrf, **self.session_info)

        full_results = ping_results['statistics']
        transmitted = 0
        loss = 0
        rtt_min = 0.0
        rtt_avg = 0.0
        rtt_max = 0.0
        rtt_mdev = 0.0

        lines = full_results.split('\n')
        for count, line in enumerate(lines):
            cell = line.split(' ')
            if count == 1:
                transmitted = cell[0]
                loss = cell[5]
                loss = int(loss[:-1]) #Shave off the %
            if count == 2:
                numbers = cell[3].split('/')
                rtt_min = numbers[0]
                rtt_avg = numbers[1]
                rtt_max = numbers[2]
                rtt_mdev = numbers[3]

        output_dict = {}
        results_list = []
        if loss < 100:
            results_list.append(
                {
                    'ip_address': destination,
                    'rtt': rtt_avg
                }
            )

            output_dict['success'] = {
                'probes_sent': transmitted,
                'packet_loss': loss,
                'rtt_min': rtt_min,
                'rtt_max': rtt_max,
                'rtt_avg': rtt_avg,
                'rtt_stddev': rtt_mdev,
                'results': results_list
            }
        else:
            output_dict['error'] = 'unknown host {}'.format(destination)

        return output_dict

    def _ping_destination(self, ping_target, is_ipv4=True, data_size=100, time_out=2, interval=2,
                          reps=5, time_stamp=False, record_route=False, vrf="default", **kwargs):
        """
        Perform a Ping command to a specified destination

        :param ping_target: Destination address as a string
        :param is_ipv4: Boolean True if the destination is an IPv4 address
        :param data_size: Integer for packet size in bytes
        :param time_out: Integer for timeout value
        :param interval: Integer for time between packets in seconds
        :param reps: Integer for the number of signals sent in repetition
        :param time_stamp: Boolean True if the time stamp should be included in the results
        :param record_route: Boolean True if the route taken should be recorded in the results
        :param vrf: String of the VRF name that the ping should be sent.  If using the Management VRF, set this to mgmt
        :param kwargs:
            keyword s: requests.session object with loaded cookie jar
            keyword url: URL in main() function
        :return: Dictionary containing fan information
        """

        target_url = kwargs["url"] + "ping?"
        print(str(ping_target))
        if not ping_target:
            raise Exception("ERROR: No valid ping target set")
        else:
            target_url += 'ping_target={}&'.format(str(ping_target))
            target_url += 'is_ipv4={}&'.format(str(is_ipv4))
            target_url += 'data_size={}&'.format(str(data_size))
            target_url += 'ping_time_out={}&'.format(str(time_out))
            target_url += 'ping_interval={}&'.format(str(interval))
            target_url += 'ping_repetitions={}&'.format(str(reps))
            target_url += 'include_time_stamp={}&'.format(str(time_stamp))
            target_url += 'record_route={}&'.format(str(record_route))
            if vrf == 'mgmt':
                target_url += 'mgmt=true'
            else:
                target_url += 'mgmt=false'

        response = kwargs["s"].get(target_url, verify=False)

        if not common_ops._response_ok(response, "GET"):
            logging.warning("FAIL: Ping failed with status code %d: %s"
                            % (response.status_code, response.text))
            ping_dict = {}
        else:
            logging.info("SUCCESS: Ping succeeded")
            ping_dict = response.json()

        return ping_dict

    def _get_fan_info(self, params={}, **kwargs):
        """
        Perform a GET call to get the fan information of the switch
        Note that this works for physical devices, not an OVA.

        :param params: Dictionary of optional parameters for the GET request
        :param kwargs:
            keyword s: requests.session object with loaded cookie jar
            keyword url: URL in main() function
        :return: Dictionary containing fan information
        """

        target_url = kwargs["url"] + "system/subsystems/*/*/fans/*"

        response = kwargs["s"].get(target_url, params=params, verify=False)

        if not common_ops._response_ok(response, "GET"):
            logging.warning("FAIL: Getting dictionary of fan information failed with status code %d: %s"
                            % (response.status_code, response.text))
            fan_info_dict = {}
        else:
            logging.info("SUCCESS: Getting dictionary of fan information succeeded")
            fan_info_dict = response.json()

        return fan_info_dict

    def _get_temperature(self, params={}, **kwargs):
        """
        Perform a GET call to get the temperature information of the switch
        Note that this works for physical devices, not an OVA.

        :param params: Dictionary of optional parameters for the GET request
        :param kwargs:
            keyword s: requests.session object with loaded cookie jar
            keyword url: URL in main() function
        :return: Dictionary containing temperature information
        """

        target_url = kwargs["url"] + "system/subsystems/*/*/temp_sensors/*"

        response = kwargs["s"].get(target_url, params=params, verify=False)

        if not common_ops._response_ok(response, "GET"):
            logging.warning("FAIL: Getting dictionary of temperature information failed with status code %d: %s"
                            % (response.status_code, response.text))
            temp_info_dict = {}
        else:
            logging.info("SUCCESS: Getting dictionary of temperature information succeeded")
            temp_info_dict = response.json()

        return temp_info_dict

    def _get_power_supplies(self, params={}, **kwargs):
        """
        Perform a GET call to get the power supply information of the switch
        Note that this works for physical devices, not an OVA.

        :param params: Dictionary of optional parameters for the GET request
        :param kwargs:
            keyword s: requests.session object with loaded cookie jar
            keyword url: URL in main() function
        :return: Dictionary containing power supply information
        """

        target_url = kwargs["url"] + "system/subsystems/*/*/power_supplies/*"

        response = kwargs["s"].get(target_url, params=params, verify=False)

        if not common_ops._response_ok(response, "GET"):
            logging.warning("FAIL: Getting dictionary of PSU information failed with status code %d: %s"
                            % (response.status_code, response.text))
            temp_info_dict = {}
        else:
            logging.info("SUCCESS: Getting dictionary of PSU information succeeded")
            temp_info_dict = response.json()

        return temp_info_dict

    def _get_resource_utilization(self, params={}, **kwargs):
        """
        Perform a GET call to get the cpu, memory, and open_fds of the switch
        Note that this works for physical devices, not an OVA.

        :param params: Dictionary of optional parameters for the GET request
        :param kwargs:
            keyword s: requests.session object with loaded cookie jar
            keyword url: URL in main() function
        :return: Dictionary containing resource utilization information
        """

        target_url = kwargs["url"] + "system/subsystems/management_module/*"

        response = kwargs["s"].get(target_url, params=params, verify=False)

        if not common_ops._response_ok(response, "GET"):
            logging.warning("FAIL: Getting dictionary of resource utilization info failed with status code %d: %s"
                            % (response.status_code, response.text))
            resources_dict = {}
        else:
            logging.info("SUCCESS: Getting dictionary of resource utilization information succeeded")
            resources_dict = response.json()

        return resources_dict

    def _get_ntp_associations(self, params={}, **kwargs):
        """
        Perform a GET call to get the NTP associations across all VRFs

        :param params: Dictionary of optional parameters for the GET request
        :param kwargs:
            keyword s: requests.session object with loaded cookie jar
            keyword url: URL in main() function
        :return: Dictionary containing all of the NTP associations on the switch
        """

        target_url = kwargs["url"] + "system/vrfs/*/ntp_associations"

        response = kwargs["s"].get(target_url, params=params, verify=False)

        associations_dict = {}
        for server_uri in response:
            server_name = server_uri[(server_uri.rfind('/') + 1):]  # Takes string after last '/'
            associations_dict[server_name] = {}

        if not common_ops._response_ok(response, "GET"):
            logging.warning("FAIL: Getting dictionary of NTP associations information failed with status code %d: %s"
                            % (response.status_code, response.text))
            associations_dict = {}
        else:
            logging.info("SUCCESS: Getting dictionary of NTP associations information succeeded")
            associations_dict = response.json()

        return associations_dict

    def _get_json_configuration(self, checkpoint="running-config", params={}, **kwargs):
        """
        Perform a GET call to retrieve a configuration file based off of the checkpoint name

        :param checkpoint: String name of the checkpoint configuration
        :param params: Dictionary of optional parameters for the GET request
        :param kwargs:
            keyword s: requests.session object with loaded cookie jar
            keyword url: URL in main() function
        :return: JSON format of the configuration
        """

        target_url = kwargs["url"] + "fullconfigs/{}".format(checkpoint)

        response = kwargs["s"].get(target_url, params=params, verify=False)

        if not common_ops._response_ok(response, "GET"):
            logging.warning("FAIL: Getting configuration checkpoint named %s failed with status code %d: %s"
                            % (checkpoint, response.status_code, response.text))
            configuration_json = {}
        else:
            logging.info("SUCCESS: Getting configuration checkpoint named %s succeeded" % checkpoint)
            configuration_json = response.json()

        return configuration_json

def get_vlans(self):
        """
        Implementation of NAPALM method 'get_vlans'. This is used to retrieve all vlan
        information. 

        :return: Returns a dictionary of dictionaries. The keys for the first dictionary will be the
        vlan_id of the vlan. The inner dictionary will containing the following data for
        each vlan:
         * name (text_type)
         * interfaces (list)
        """
        ports_list = port.get_all_ports(**self.session_info)
        vlan_interface_data = defaultdict(list)
        for port_entry in ports_list:
            port_data = port.get_port(port_entry.split('/')[-1], 2, **self.session_info)
            if '/' in port_data['name']:
                if (len(port_data['applied_vlan_trunks']) > 0):
                    vlan_id = port_data['applied_vlan_trunks'][0]['id']
                    vlan_interface_data[vlan_id].append(port_data['name'])
                elif 'applied_vlan_tag' in port_data:
                    vlan_id = port_data['applied_vlan_tag']['id']
                    vlan_interface_data[vlan_id].append(port_data['name'])
        vlans_list = vlan.get_all_vlans(**self.session_info)
        vlans_json = {}
        for vlan_entry in vlans_list:
            vlan_id = int(vlan_entry.split('/')[-1])
            vlan_data = vlan.get_vlan(vlan_id, selector="configuration",**self.session_info)
            if 'name' not in vlan_data:
                vlan_data = vlan.get_vlan(vlan_id, selector="status",**self.session_info)
            vlans_json[vlan_id] = {
                "name": vlan_data['name'],
                "interfaces": vlan_interface_data[vlan_id]
            }
        return vlans_json<|MERGE_RESOLUTION|>--- conflicted
+++ resolved
@@ -49,11 +49,7 @@
 
 # Aruba AOS-CX lib
 import pyaoscx
-<<<<<<< HEAD
-from pyaoscx import session, interface, system, common_ops, port, lldp, mac, vrf, arp
-=======
 from pyaoscx import session, interface, system, common_ops, port, lldp, mac, vlan, vrf, arp
->>>>>>> 6df08050
 
 class AOSCXDriver(NetworkDriver):
     """NAPALM driver for Aruba AOS-CX."""
@@ -117,7 +113,6 @@
          * serial_number - Serial number of the device
          * interface_list - List of the interfaces of the device
         """
-<<<<<<< HEAD
         systeminfo = pyaoscx.system.get_system_info(**self.session_info)
         if systeminfo['platform_name'] == 'X86-64': #it is Virtual CX (OVA)
             #there is no product_info on Virtual CX (OVA)...
@@ -129,10 +124,6 @@
             )
         else:
             productinfo = pyaoscx.system.get_product_info(**self.session_info)
-=======
-        systeminfo = system.get_system_info(**self.session_info)
-        productinfo = system.get_product_info(**self.session_info)
->>>>>>> 6df08050
 
         uptime_seconds = (int(systeminfo['boot_time']))/1000
         if 'hostname' not in systeminfo:
@@ -146,15 +137,9 @@
             'os_version': systeminfo['software_info']['build_id'],
             'serial_number': productinfo['product_info']['serial_number'],
             'model': productinfo['product_info']['product_name'],
-<<<<<<< HEAD
             'hostname': hostname,
             'fqdn': hostname,
             'interface_list': pyaoscx.interface.get_all_interface_names(**self.session_info)
-=======
-            'hostname': systeminfo['hostname'],
-            'fqdn':systeminfo['hostname'],
-            'interface_list': interface.get_all_interface_names(**self.session_info)
->>>>>>> 6df08050
         }
         return fact_info
 
@@ -231,7 +216,6 @@
         interface_stats_dictionary = {}
         interface_list = interface.get_all_interface_names(**self.session_info)
         for line in interface_list:
-<<<<<<< HEAD
             interface_details = pyaoscx.interface.get_interface(
                 line, selector="statistics", **self.session_info)
             intf_counter = {
@@ -288,34 +272,6 @@
                 line: intf_counter
             })
 
-=======
-            interface_details = interface.get_interface(line, **self.session_info)
-            print(interface_details['name'])
-            interface_stats_dictionary.update(
-                {
-                    line: {
-                        'tx_errors': -1,
-                        'rx_errors': -1,
-                        'tx_discards': -1,
-                        'rx_discards': -1,
-                        'tx_octets': interface_details['statistics']['tx_bytes'],
-                        'rx_octets': interface_details['statistics']['rx_bytes'],
-                        'tx_unicast_packets':
-                            interface_details['statistics']['if_hc_out_unicast_packets'],
-                        'rx_unicast_packets':
-                            interface_details['statistics']['if_hc_in_unicast_packets'],
-                        'tx_multicast_packets':
-                            interface_details['statistics']['if_out_multicast_packets'],
-                        'rx_multicast_packets':
-                            interface_details['statistics']['if_in_multicast_packets'],
-                        'tx_broadcast_packets':
-                            interface_details['statistics']['if_out_broadcast_packets'],
-                        'rx_broadcast_packets':
-                            interface_details['statistics']['if_in_broadcast_packets']
-                    }
-                }
-            )
->>>>>>> 6df08050
         return interface_stats_dictionary
 
     def get_lldp_neighbors(self):
@@ -518,7 +474,6 @@
             * age (float)
         """
         arp_entries = []
-<<<<<<< HEAD
         vrf_list = pyaoscx.vrf.get_all_vrfs(**self.session_info)
         #prepend vrf
         vrf = '/rest/v1/system/vrfs/' + vrf
@@ -528,18 +483,6 @@
             #remove '/rest/v1/system/vrfs' from vrf name...
             myvrf = vrf_entry.replace('/rest/v1/system/vrfs/','')
             arp_list = pyaoscx.arp.get_arp_entries(myvrf, **self.session_info)
-=======
-        vrf_list = vrf.get_all_vrfs(**self.session_info)
-        vrf_list = list(map(lambda vrf: vrf[vrf.rfind('/')+1:] , vrf_list))
-        if len(vrf) > 0:
-            if vrf in vrf_list:
-                vrf_list = [vrf]
-            else:
-                vrf_list_string = ", ".join(vrf_list)
-                raise Exception(f"ERROR: Not a valid VRF.\nPlease select from {vrf_list_string}.")
-        for vrf_entry in vrf_list:
-            arp_list = arp.get_arp_entries(vrf_entry, **self.session_info)
->>>>>>> 6df08050
             for entry in arp_list:
                 arp_entries.append(
                     {
